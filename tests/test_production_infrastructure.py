"""
Tests for production infrastructure components

Demonstrates the new production-quality patterns:
- Circuit breaker
- Rate limiting
- Enhanced HTTP client
- Health monitoring
"""

import asyncio
import time
from typing import Any, Dict

# Mock imports for testing without dependencies
try:
    from shared.infrastructure import (
        CircuitBreaker,
        CircuitBreakerConfig,
        CircuitBreakerState,
        HealthMonitor,
        HealthStatus,
<<<<<<< HEAD
=======
        RateLimitConfig,
        TokenBucketRateLimiter,
>>>>>>> 56336038
    )

    INFRASTRUCTURE_AVAILABLE = True
except ImportError:
    INFRASTRUCTURE_AVAILABLE = False
    print("⚠️  Infrastructure components not available - tests will be skipped")


class TestProductionInfrastructure:
    """Test suite for production infrastructure"""

    async def test_circuit_breaker(self):
        """Test circuit breaker pattern"""
        print("\n" + "=" * 60)
        print("Testing Circuit Breaker Pattern")
        print("=" * 60)

        config = CircuitBreakerConfig(
            failure_threshold=3, success_threshold=2, timeout=2.0
        )
        cb = CircuitBreaker(config)

        # Test normal operation (CLOSED)
        async def success_func():
            return "success"

        result = await cb.call(success_func)
        assert result == "success"
        assert cb.state == CircuitBreakerState.CLOSED
        print("✅ Circuit breaker CLOSED state working")

        # Trigger failures to open circuit
        async def failing_func():
            raise Exception("Service unavailable")

        for i in range(3):
            try:
                await cb.call(failing_func)
            except Exception:
                pass

        assert cb.state == CircuitBreakerState.OPEN
        print("✅ Circuit breaker OPEN after failures")

        # Try to call while OPEN
        try:
            from shared.infrastructure.circuit_breaker import CircuitBreakerError

            await cb.call(success_func)
            assert False, "Should have raised CircuitBreakerError"
        except CircuitBreakerError:
            print("✅ Circuit breaker rejects calls when OPEN")

        # Wait for timeout and test HALF_OPEN
        await asyncio.sleep(2.1)
        result = await cb.call(success_func)
        assert cb.state == CircuitBreakerState.HALF_OPEN
        print("✅ Circuit breaker transitions to HALF_OPEN")

        # Success in HALF_OPEN should close circuit
        result = await cb.call(success_func)
        assert cb.state == CircuitBreakerState.CLOSED
        print("✅ Circuit breaker closes after successes in HALF_OPEN")

        # Get state
        state = cb.get_state()
        print(f"\nFinal state: {state}")

    async def test_rate_limiter(self):
        """Test rate limiting"""
        print("\n" + "=" * 60)
        print("Testing Rate Limiter")
        print("=" * 60)

        config = RateLimitConfig(requests_per_second=5.0, burst_size=10)
        limiter = TokenBucketRateLimiter(config)

        # Test burst
        start = time.time()
        for i in range(10):
            await limiter.acquire()
        burst_time = time.time() - start

        assert burst_time < 0.5, "Burst should be fast"
        print(f"✅ Burst of 10 requests: {burst_time:.3f}s")

        # Test rate limiting
        start = time.time()
        for i in range(5):
            await limiter.acquire()
        limited_time = time.time() - start

        assert limited_time >= 0.8, "Should be rate limited"
        print(f"✅ Rate limited 5 requests: {limited_time:.3f}s")

        # Get state
        state = limiter.get_state()
        print(f"\nRate limiter state: {state}")

    async def test_health_monitor(self):
        """Test health monitoring"""
        print("\n" + "=" * 60)
        print("Testing Health Monitor")
        print("=" * 60)

        monitor = HealthMonitor(
            name="test_service",
            check_interval=1.0,
            degraded_threshold=2,
            unhealthy_threshold=3,
        )

        # Test healthy checks
        async def healthy_check():
            return True

        result = await monitor.check_health(healthy_check)
        assert result.status == HealthStatus.HEALTHY
        print("✅ Health check: HEALTHY")

        # Test unhealthy checks
        async def unhealthy_check():
            raise Exception("Service down")

        for i in range(3):
            result = await monitor.check_health(unhealthy_check)

        assert monitor.get_status() == HealthStatus.UNHEALTHY
        print("✅ Health status: UNHEALTHY after failures")

        # Get metrics
        metrics = monitor.get_metrics()
        print(f"\nHealth metrics: {metrics}")

        # Get summary
        summary = monitor.get_summary()
        print(f"\nHealth summary:")
        print(f"  Status: {summary['status']}")
        print(f"  Total checks: {summary['metrics']['total_checks']}")
        print(f"  Uptime: {summary['metrics']['uptime_percentage']:.1f}%")

    async def test_integration(self):
        """Test integration of components"""
        print("\n" + "=" * 60)
        print("Testing Component Integration")
        print("=" * 60)

        # Create a mock service with all components
        class MockService:
            def __init__(self):
                self.circuit_breaker = CircuitBreaker(
                    CircuitBreakerConfig(failure_threshold=3)
                )
                self.rate_limiter = TokenBucketRateLimiter(
                    RateLimitConfig(requests_per_second=10)
                )
                self.health_monitor = HealthMonitor(
                    name="mock_service", check_interval=30.0
                )
                self.request_count = 0

            async def make_request(self):
                # Apply rate limiting
                await self.rate_limiter.acquire()

                # Use circuit breaker
                result = await self.circuit_breaker.call(self._execute_request)

                return result

            async def _execute_request(self):
                self.request_count += 1
                # Simulate request
                await asyncio.sleep(0.01)
                return {"status": "success", "count": self.request_count}

            async def health_check(self):
                return await self.health_monitor.check_health(self._health_check_impl)

            async def _health_check_impl(self):
                # Service is healthy if circuit is not open
                if self.circuit_breaker.state == CircuitBreakerState.OPEN:
                    raise Exception("Circuit breaker open")
                return True

        # Test the service
        service = MockService()

        # Make some requests
        for i in range(5):
            result = await service.make_request()
            print(f"✅ Request {i+1}: {result}")

        # Check health
        health = await service.health_check()
        assert health.status == HealthStatus.HEALTHY
        print(f"✅ Service health: {health.status.value}")

        print(f"\nService Stats:")
        print(f"  Total requests: {service.request_count}")
        print(f"  Circuit breaker: {service.circuit_breaker.state.value}")
        print(f"  Rate limiter: {service.rate_limiter.get_state()}")

    async def run_all_tests(self):
        """Run all tests"""
        print("\n" + "🧪 " + "=" * 58)
        print("Production Infrastructure Test Suite")
        print("=" * 60 + "\n")

        if not INFRASTRUCTURE_AVAILABLE:
            print("❌ Infrastructure components not available")
            print("\nTo run tests, ensure shared.infrastructure is importable")
            return

        try:
            await self.test_circuit_breaker()
            await self.test_rate_limiter()
            await self.test_health_monitor()
            await self.test_integration()

            print("\n" + "=" * 60)
            print("✅ All tests passed!")
            print("=" * 60 + "\n")

        except AssertionError as e:
            print(f"\n❌ Test failed: {e}")
            raise
        except Exception as e:
            print(f"\n❌ Unexpected error: {e}")
            raise


async def main():
    """Main test runner"""
    tester = TestProductionInfrastructure()
    await tester.run_all_tests()


if __name__ == "__main__":
    asyncio.run(main())
<|MERGE_RESOLUTION|>--- conflicted
+++ resolved
@@ -1,267 +1,264 @@
-"""
-Tests for production infrastructure components
-
-Demonstrates the new production-quality patterns:
-- Circuit breaker
-- Rate limiting
-- Enhanced HTTP client
-- Health monitoring
-"""
-
-import asyncio
-import time
-from typing import Any, Dict
-
-# Mock imports for testing without dependencies
-try:
-    from shared.infrastructure import (
-        CircuitBreaker,
-        CircuitBreakerConfig,
-        CircuitBreakerState,
-        HealthMonitor,
-        HealthStatus,
-<<<<<<< HEAD
-=======
-        RateLimitConfig,
-        TokenBucketRateLimiter,
->>>>>>> 56336038
-    )
-
-    INFRASTRUCTURE_AVAILABLE = True
-except ImportError:
-    INFRASTRUCTURE_AVAILABLE = False
-    print("⚠️  Infrastructure components not available - tests will be skipped")
-
-
-class TestProductionInfrastructure:
-    """Test suite for production infrastructure"""
-
-    async def test_circuit_breaker(self):
-        """Test circuit breaker pattern"""
-        print("\n" + "=" * 60)
-        print("Testing Circuit Breaker Pattern")
-        print("=" * 60)
-
-        config = CircuitBreakerConfig(
-            failure_threshold=3, success_threshold=2, timeout=2.0
-        )
-        cb = CircuitBreaker(config)
-
-        # Test normal operation (CLOSED)
-        async def success_func():
-            return "success"
-
-        result = await cb.call(success_func)
-        assert result == "success"
-        assert cb.state == CircuitBreakerState.CLOSED
-        print("✅ Circuit breaker CLOSED state working")
-
-        # Trigger failures to open circuit
-        async def failing_func():
-            raise Exception("Service unavailable")
-
-        for i in range(3):
-            try:
-                await cb.call(failing_func)
-            except Exception:
-                pass
-
-        assert cb.state == CircuitBreakerState.OPEN
-        print("✅ Circuit breaker OPEN after failures")
-
-        # Try to call while OPEN
-        try:
-            from shared.infrastructure.circuit_breaker import CircuitBreakerError
-
-            await cb.call(success_func)
-            assert False, "Should have raised CircuitBreakerError"
-        except CircuitBreakerError:
-            print("✅ Circuit breaker rejects calls when OPEN")
-
-        # Wait for timeout and test HALF_OPEN
-        await asyncio.sleep(2.1)
-        result = await cb.call(success_func)
-        assert cb.state == CircuitBreakerState.HALF_OPEN
-        print("✅ Circuit breaker transitions to HALF_OPEN")
-
-        # Success in HALF_OPEN should close circuit
-        result = await cb.call(success_func)
-        assert cb.state == CircuitBreakerState.CLOSED
-        print("✅ Circuit breaker closes after successes in HALF_OPEN")
-
-        # Get state
-        state = cb.get_state()
-        print(f"\nFinal state: {state}")
-
-    async def test_rate_limiter(self):
-        """Test rate limiting"""
-        print("\n" + "=" * 60)
-        print("Testing Rate Limiter")
-        print("=" * 60)
-
-        config = RateLimitConfig(requests_per_second=5.0, burst_size=10)
-        limiter = TokenBucketRateLimiter(config)
-
-        # Test burst
-        start = time.time()
-        for i in range(10):
-            await limiter.acquire()
-        burst_time = time.time() - start
-
-        assert burst_time < 0.5, "Burst should be fast"
-        print(f"✅ Burst of 10 requests: {burst_time:.3f}s")
-
-        # Test rate limiting
-        start = time.time()
-        for i in range(5):
-            await limiter.acquire()
-        limited_time = time.time() - start
-
-        assert limited_time >= 0.8, "Should be rate limited"
-        print(f"✅ Rate limited 5 requests: {limited_time:.3f}s")
-
-        # Get state
-        state = limiter.get_state()
-        print(f"\nRate limiter state: {state}")
-
-    async def test_health_monitor(self):
-        """Test health monitoring"""
-        print("\n" + "=" * 60)
-        print("Testing Health Monitor")
-        print("=" * 60)
-
-        monitor = HealthMonitor(
-            name="test_service",
-            check_interval=1.0,
-            degraded_threshold=2,
-            unhealthy_threshold=3,
-        )
-
-        # Test healthy checks
-        async def healthy_check():
-            return True
-
-        result = await monitor.check_health(healthy_check)
-        assert result.status == HealthStatus.HEALTHY
-        print("✅ Health check: HEALTHY")
-
-        # Test unhealthy checks
-        async def unhealthy_check():
-            raise Exception("Service down")
-
-        for i in range(3):
-            result = await monitor.check_health(unhealthy_check)
-
-        assert monitor.get_status() == HealthStatus.UNHEALTHY
-        print("✅ Health status: UNHEALTHY after failures")
-
-        # Get metrics
-        metrics = monitor.get_metrics()
-        print(f"\nHealth metrics: {metrics}")
-
-        # Get summary
-        summary = monitor.get_summary()
-        print(f"\nHealth summary:")
-        print(f"  Status: {summary['status']}")
-        print(f"  Total checks: {summary['metrics']['total_checks']}")
-        print(f"  Uptime: {summary['metrics']['uptime_percentage']:.1f}%")
-
-    async def test_integration(self):
-        """Test integration of components"""
-        print("\n" + "=" * 60)
-        print("Testing Component Integration")
-        print("=" * 60)
-
-        # Create a mock service with all components
-        class MockService:
-            def __init__(self):
-                self.circuit_breaker = CircuitBreaker(
-                    CircuitBreakerConfig(failure_threshold=3)
-                )
-                self.rate_limiter = TokenBucketRateLimiter(
-                    RateLimitConfig(requests_per_second=10)
-                )
-                self.health_monitor = HealthMonitor(
-                    name="mock_service", check_interval=30.0
-                )
-                self.request_count = 0
-
-            async def make_request(self):
-                # Apply rate limiting
-                await self.rate_limiter.acquire()
-
-                # Use circuit breaker
-                result = await self.circuit_breaker.call(self._execute_request)
-
-                return result
-
-            async def _execute_request(self):
-                self.request_count += 1
-                # Simulate request
-                await asyncio.sleep(0.01)
-                return {"status": "success", "count": self.request_count}
-
-            async def health_check(self):
-                return await self.health_monitor.check_health(self._health_check_impl)
-
-            async def _health_check_impl(self):
-                # Service is healthy if circuit is not open
-                if self.circuit_breaker.state == CircuitBreakerState.OPEN:
-                    raise Exception("Circuit breaker open")
-                return True
-
-        # Test the service
-        service = MockService()
-
-        # Make some requests
-        for i in range(5):
-            result = await service.make_request()
-            print(f"✅ Request {i+1}: {result}")
-
-        # Check health
-        health = await service.health_check()
-        assert health.status == HealthStatus.HEALTHY
-        print(f"✅ Service health: {health.status.value}")
-
-        print(f"\nService Stats:")
-        print(f"  Total requests: {service.request_count}")
-        print(f"  Circuit breaker: {service.circuit_breaker.state.value}")
-        print(f"  Rate limiter: {service.rate_limiter.get_state()}")
-
-    async def run_all_tests(self):
-        """Run all tests"""
-        print("\n" + "🧪 " + "=" * 58)
-        print("Production Infrastructure Test Suite")
-        print("=" * 60 + "\n")
-
-        if not INFRASTRUCTURE_AVAILABLE:
-            print("❌ Infrastructure components not available")
-            print("\nTo run tests, ensure shared.infrastructure is importable")
-            return
-
-        try:
-            await self.test_circuit_breaker()
-            await self.test_rate_limiter()
-            await self.test_health_monitor()
-            await self.test_integration()
-
-            print("\n" + "=" * 60)
-            print("✅ All tests passed!")
-            print("=" * 60 + "\n")
-
-        except AssertionError as e:
-            print(f"\n❌ Test failed: {e}")
-            raise
-        except Exception as e:
-            print(f"\n❌ Unexpected error: {e}")
-            raise
-
-
-async def main():
-    """Main test runner"""
-    tester = TestProductionInfrastructure()
-    await tester.run_all_tests()
-
-
-if __name__ == "__main__":
-    asyncio.run(main())
+"""
+Tests for production infrastructure components
+
+Demonstrates the new production-quality patterns:
+- Circuit breaker
+- Rate limiting
+- Enhanced HTTP client
+- Health monitoring
+"""
+
+import asyncio
+import time
+from typing import Any, Dict
+
+# Mock imports for testing without dependencies
+try:
+    from shared.infrastructure import (
+        CircuitBreaker,
+        CircuitBreakerConfig,
+        CircuitBreakerState,
+        HealthMonitor,
+        HealthStatus,
+        RateLimitConfig,
+        TokenBucketRateLimiter,
+    )
+
+    INFRASTRUCTURE_AVAILABLE = True
+except ImportError:
+    INFRASTRUCTURE_AVAILABLE = False
+    print("⚠️  Infrastructure components not available - tests will be skipped")
+
+
+class TestProductionInfrastructure:
+    """Test suite for production infrastructure"""
+
+    async def test_circuit_breaker(self):
+        """Test circuit breaker pattern"""
+        print("\n" + "=" * 60)
+        print("Testing Circuit Breaker Pattern")
+        print("=" * 60)
+
+        config = CircuitBreakerConfig(
+            failure_threshold=3, success_threshold=2, timeout=2.0
+        )
+        cb = CircuitBreaker(config)
+
+        # Test normal operation (CLOSED)
+        async def success_func():
+            return "success"
+
+        result = await cb.call(success_func)
+        assert result == "success"
+        assert cb.state == CircuitBreakerState.CLOSED
+        print("✅ Circuit breaker CLOSED state working")
+
+        # Trigger failures to open circuit
+        async def failing_func():
+            raise Exception("Service unavailable")
+
+        for i in range(3):
+            try:
+                await cb.call(failing_func)
+            except Exception:
+                pass
+
+        assert cb.state == CircuitBreakerState.OPEN
+        print("✅ Circuit breaker OPEN after failures")
+
+        # Try to call while OPEN
+        try:
+            from shared.infrastructure.circuit_breaker import CircuitBreakerError
+
+            await cb.call(success_func)
+            assert False, "Should have raised CircuitBreakerError"
+        except CircuitBreakerError:
+            print("✅ Circuit breaker rejects calls when OPEN")
+
+        # Wait for timeout and test HALF_OPEN
+        await asyncio.sleep(2.1)
+        result = await cb.call(success_func)
+        assert cb.state == CircuitBreakerState.HALF_OPEN
+        print("✅ Circuit breaker transitions to HALF_OPEN")
+
+        # Success in HALF_OPEN should close circuit
+        result = await cb.call(success_func)
+        assert cb.state == CircuitBreakerState.CLOSED
+        print("✅ Circuit breaker closes after successes in HALF_OPEN")
+
+        # Get state
+        state = cb.get_state()
+        print(f"\nFinal state: {state}")
+
+    async def test_rate_limiter(self):
+        """Test rate limiting"""
+        print("\n" + "=" * 60)
+        print("Testing Rate Limiter")
+        print("=" * 60)
+
+        config = RateLimitConfig(requests_per_second=5.0, burst_size=10)
+        limiter = TokenBucketRateLimiter(config)
+
+        # Test burst
+        start = time.time()
+        for i in range(10):
+            await limiter.acquire()
+        burst_time = time.time() - start
+
+        assert burst_time < 0.5, "Burst should be fast"
+        print(f"✅ Burst of 10 requests: {burst_time:.3f}s")
+
+        # Test rate limiting
+        start = time.time()
+        for i in range(5):
+            await limiter.acquire()
+        limited_time = time.time() - start
+
+        assert limited_time >= 0.8, "Should be rate limited"
+        print(f"✅ Rate limited 5 requests: {limited_time:.3f}s")
+
+        # Get state
+        state = limiter.get_state()
+        print(f"\nRate limiter state: {state}")
+
+    async def test_health_monitor(self):
+        """Test health monitoring"""
+        print("\n" + "=" * 60)
+        print("Testing Health Monitor")
+        print("=" * 60)
+
+        monitor = HealthMonitor(
+            name="test_service",
+            check_interval=1.0,
+            degraded_threshold=2,
+            unhealthy_threshold=3,
+        )
+
+        # Test healthy checks
+        async def healthy_check():
+            return True
+
+        result = await monitor.check_health(healthy_check)
+        assert result.status == HealthStatus.HEALTHY
+        print("✅ Health check: HEALTHY")
+
+        # Test unhealthy checks
+        async def unhealthy_check():
+            raise Exception("Service down")
+
+        for i in range(3):
+            result = await monitor.check_health(unhealthy_check)
+
+        assert monitor.get_status() == HealthStatus.UNHEALTHY
+        print("✅ Health status: UNHEALTHY after failures")
+
+        # Get metrics
+        metrics = monitor.get_metrics()
+        print(f"\nHealth metrics: {metrics}")
+
+        # Get summary
+        summary = monitor.get_summary()
+        print(f"\nHealth summary:")
+        print(f"  Status: {summary['status']}")
+        print(f"  Total checks: {summary['metrics']['total_checks']}")
+        print(f"  Uptime: {summary['metrics']['uptime_percentage']:.1f}%")
+
+    async def test_integration(self):
+        """Test integration of components"""
+        print("\n" + "=" * 60)
+        print("Testing Component Integration")
+        print("=" * 60)
+
+        # Create a mock service with all components
+        class MockService:
+            def __init__(self):
+                self.circuit_breaker = CircuitBreaker(
+                    CircuitBreakerConfig(failure_threshold=3)
+                )
+                self.rate_limiter = TokenBucketRateLimiter(
+                    RateLimitConfig(requests_per_second=10)
+                )
+                self.health_monitor = HealthMonitor(
+                    name="mock_service", check_interval=30.0
+                )
+                self.request_count = 0
+
+            async def make_request(self):
+                # Apply rate limiting
+                await self.rate_limiter.acquire()
+
+                # Use circuit breaker
+                result = await self.circuit_breaker.call(self._execute_request)
+
+                return result
+
+            async def _execute_request(self):
+                self.request_count += 1
+                # Simulate request
+                await asyncio.sleep(0.01)
+                return {"status": "success", "count": self.request_count}
+
+            async def health_check(self):
+                return await self.health_monitor.check_health(self._health_check_impl)
+
+            async def _health_check_impl(self):
+                # Service is healthy if circuit is not open
+                if self.circuit_breaker.state == CircuitBreakerState.OPEN:
+                    raise Exception("Circuit breaker open")
+                return True
+
+        # Test the service
+        service = MockService()
+
+        # Make some requests
+        for i in range(5):
+            result = await service.make_request()
+            print(f"✅ Request {i+1}: {result}")
+
+        # Check health
+        health = await service.health_check()
+        assert health.status == HealthStatus.HEALTHY
+        print(f"✅ Service health: {health.status.value}")
+
+        print(f"\nService Stats:")
+        print(f"  Total requests: {service.request_count}")
+        print(f"  Circuit breaker: {service.circuit_breaker.state.value}")
+        print(f"  Rate limiter: {service.rate_limiter.get_state()}")
+
+    async def run_all_tests(self):
+        """Run all tests"""
+        print("\n" + "🧪 " + "=" * 58)
+        print("Production Infrastructure Test Suite")
+        print("=" * 60 + "\n")
+
+        if not INFRASTRUCTURE_AVAILABLE:
+            print("❌ Infrastructure components not available")
+            print("\nTo run tests, ensure shared.infrastructure is importable")
+            return
+
+        try:
+            await self.test_circuit_breaker()
+            await self.test_rate_limiter()
+            await self.test_health_monitor()
+            await self.test_integration()
+
+            print("\n" + "=" * 60)
+            print("✅ All tests passed!")
+            print("=" * 60 + "\n")
+
+        except AssertionError as e:
+            print(f"\n❌ Test failed: {e}")
+            raise
+        except Exception as e:
+            print(f"\n❌ Unexpected error: {e}")
+            raise
+
+
+async def main():
+    """Main test runner"""
+    tester = TestProductionInfrastructure()
+    await tester.run_all_tests()
+
+
+if __name__ == "__main__":
+    asyncio.run(main())