--- conflicted
+++ resolved
@@ -1,275 +1,271 @@
-"""
-Real-world end-to-end tests for Morgan AI Assistant
-
-Tests complete user workflows from start to finish
-"""
-
-<<<<<<< HEAD
-import pytest
-=======
->>>>>>> 56336038
-import asyncio
-import base64
-import io
-import struct
-import wave
-
-import pytest
-from httpx import AsyncClient
-
-
-class TestTextConversationWorkflow:
-    """Test complete text conversation workflow"""
-
-    @pytest.mark.asyncio
-    async def test_multi_turn_conversation(self):
-        """Test multi-turn conversation with context retention"""
-        async with AsyncClient(
-            base_url="http://localhost:8000", timeout=60.0
-        ) as client:
-            user_id = "e2e_test_user_1"
-
-            # Turn 1: Initial question
-            response1 = await client.post(
-                "/api/text",
-                json={"text": "Hello, my name is Alice", "user_id": user_id},
-            )
-            assert (
-                response1.status_code == 200
-            ), f"First message failed: {response1.text}"
-            data1 = response1.json()
-            assert "text" in data1, "Response should contain text"
-
-            # Turn 2: Follow-up question (should remember context)
-            response2 = await client.post(
-                "/api/text", json={"text": "What is my name?", "user_id": user_id}
-            )
-            assert (
-                response2.status_code == 200
-            ), f"Second message failed: {response2.text}"
-            data2 = response2.json()
-            assert "text" in data2, "Response should contain text"
-            # The AI should remember the name from context
-            # Note: Actual context retention depends on LLM service being available
-
-    @pytest.mark.asyncio
-    async def test_conversation_reset(self):
-        """Test conversation reset functionality"""
-        async with AsyncClient(
-            base_url="http://localhost:8000", timeout=60.0
-        ) as client:
-            user_id = "e2e_test_user_2"
-
-            # Send initial message
-            await client.post(
-                "/api/text",
-                json={"text": "Remember this: secret123", "user_id": user_id},
-            )
-
-            # Reset conversation
-            reset_response = await client.post(
-                "/api/conversation/reset", json={"user_id": user_id}
-            )
-            assert reset_response.status_code == 200, "Reset should succeed"
-
-            # Send follow-up - should not remember previous context
-            response = await client.post(
-                "/api/text", json={"text": "What was the secret?", "user_id": user_id}
-            )
-            assert response.status_code == 200
-
-
-class TestAudioWorkflow:
-    """Test complete audio processing workflow"""
-
-    def create_test_wav(self, duration_seconds=1, sample_rate=16000):
-        """Create a test WAV file"""
-        num_samples = duration_seconds * sample_rate
-        # Generate silence (could be sine wave for more realistic test)
-        samples = [0] * num_samples
-
-        # Create WAV file in memory
-        buffer = io.BytesIO()
-        with wave.open(buffer, "wb") as wav_file:
-            wav_file.setnchannels(1)  # Mono
-            wav_file.setsampwidth(2)  # 16-bit
-            wav_file.setframerate(sample_rate)
-            # Pack samples as 16-bit integers
-            wav_data = struct.pack("h" * num_samples, *samples)
-            wav_file.writeframes(wav_data)
-
-        buffer.seek(0)
-        return buffer.read()
-
-    @pytest.mark.asyncio
-    async def test_audio_upload_and_transcription(self):
-        """Test uploading audio file and getting transcription"""
-        async with AsyncClient(
-            base_url="http://localhost:8000", timeout=60.0
-        ) as client:
-            # Create test WAV file
-            wav_data = self.create_test_wav(duration_seconds=2)
-
-            # Upload audio file
-            response = await client.post(
-                "/api/audio",
-                files={"file": ("test.wav", wav_data, "audio/wav")},
-                data={"user_id": "audio_test_user", "language": "en"},
-            )
-
-            # Should process successfully (even if transcription is empty for silence)
-            assert response.status_code == 200, f"Audio upload failed: {response.text}"
-            data = response.json()
-            assert (
-                "transcription" in data
-            ), "Response should include transcription field"
-
-    @pytest.mark.asyncio
-    async def test_audio_format_validation(self):
-        """Test that invalid audio formats are rejected"""
-        async with AsyncClient(
-            base_url="http://localhost:8000", timeout=60.0
-        ) as client:
-            # Try to upload invalid file
-            invalid_data = b"This is not an audio file"
-
-            response = await client.post(
-                "/api/audio",
-                files={"file": ("test.txt", invalid_data, "text/plain")},
-                data={"user_id": "audio_test_user"},
-            )
-
-            # Should be rejected
-            assert response.status_code in [
-                400,
-                415,
-            ], f"Invalid format should be rejected, got {response.status_code}"
-
-
-class TestServiceHealthAndResilience:
-    """Test service health and error handling"""
-
-    @pytest.mark.asyncio
-    async def test_health_check_comprehensive(self):
-        """Test comprehensive health check"""
-        async with AsyncClient(
-            base_url="http://localhost:8000", timeout=30.0
-        ) as client:
-            response = await client.get("/health")
-
-            assert response.status_code == 200, "Health check should succeed"
-            data = response.json()
-
-            # Verify health check structure
-            assert "status" in data, "Health check should include status"
-            assert "version" in data, "Health check should include version"
-            assert "services" in data, "Health check should include services status"
-            assert (
-                "orchestrator" in data
-            ), "Health check should include orchestrator status"
-
-            # Check that it reports on backend services
-            services = data["services"]
-            assert isinstance(services, dict), "Services should be a dict"
-
-    @pytest.mark.asyncio
-    async def test_error_handling_with_invalid_request(self):
-        """Test error handling with malformed request"""
-        async with AsyncClient(
-            base_url="http://localhost:8000", timeout=30.0
-        ) as client:
-            # Send request missing required fields
-            response = await client.post(
-                "/api/text", json={"user_id": "test"}  # Missing 'text' field
-            )
-
-            # Should return error
-            assert response.status_code in [
-                400,
-                422,
-            ], f"Invalid request should return 400/422, got {response.status_code}"
-
-    @pytest.mark.asyncio
-    async def test_concurrent_requests(self):
-        """Test handling multiple concurrent requests"""
-        async with AsyncClient(
-            base_url="http://localhost:8000", timeout=60.0
-        ) as client:
-            # Send 10 requests concurrently
-            tasks = []
-            for i in range(10):
-                task = client.post(
-                    "/api/text",
-                    json={
-                        "text": f"Concurrent test {i}",
-                        "user_id": f"concurrent_user_{i}",
-                    },
-                )
-                tasks.append(task)
-
-            # Wait for all requests
-            responses = await asyncio.gather(*tasks, return_exceptions=True)
-
-            # Count successful responses
-            successful = sum(
-                1
-                for r in responses
-                if not isinstance(r, Exception) and r.status_code == 200
-            )
-
-            # At least some should succeed (rate limiting may block some)
-            assert (
-                successful > 0
-            ), f"At least some concurrent requests should succeed, got {successful}/10"
-
-
-class TestStatusEndpoint:
-    """Test system status endpoint"""
-
-    @pytest.mark.asyncio
-    async def test_status_endpoint_structure(self):
-        """Test that status endpoint returns proper structure"""
-        async with AsyncClient(
-            base_url="http://localhost:8000", timeout=30.0
-        ) as client:
-            response = await client.get("/status")
-
-            assert response.status_code == 200, "Status endpoint should be accessible"
-            data = response.json()
-
-            # Verify expected fields
-            expected_fields = [
-                "version",
-                "status",
-                "uptime",
-                "services",
-                "orchestrator",
-            ]
-            for field in expected_fields:
-                assert field in data, f"Status should include {field}"
-
-            # Verify uptime is positive
-            assert data["uptime_seconds"] >= 0, "Uptime should be non-negative"
-
-
-class TestDeviceAudioWorkflow:
-    """Test device audio listing and processing"""
-
-    @pytest.mark.asyncio
-    async def test_list_audio_devices(self):
-        """Test listing available audio devices"""
-        async with AsyncClient(
-            base_url="http://localhost:8000", timeout=30.0
-        ) as client:
-            response = await client.get("/audio/devices")
-
-            # Should return device list (may be empty in Docker)
-            assert response.status_code == 200, "Device listing should succeed"
-            data = response.json()
-            assert "devices" in data, "Response should include devices list"
-            assert "count" in data, "Response should include count"
-            assert isinstance(data["devices"], list), "Devices should be a list"
-
-
-if __name__ == "__main__":
-    pytest.main([__file__, "-v", "--tb=short"])
+"""
+Real-world end-to-end tests for Morgan AI Assistant
+
+Tests complete user workflows from start to finish
+"""
+
+import asyncio
+import base64
+import io
+import struct
+import wave
+
+import pytest
+from httpx import AsyncClient
+
+
+class TestTextConversationWorkflow:
+    """Test complete text conversation workflow"""
+
+    @pytest.mark.asyncio
+    async def test_multi_turn_conversation(self):
+        """Test multi-turn conversation with context retention"""
+        async with AsyncClient(
+            base_url="http://localhost:8000", timeout=60.0
+        ) as client:
+            user_id = "e2e_test_user_1"
+
+            # Turn 1: Initial question
+            response1 = await client.post(
+                "/api/text",
+                json={"text": "Hello, my name is Alice", "user_id": user_id},
+            )
+            assert (
+                response1.status_code == 200
+            ), f"First message failed: {response1.text}"
+            data1 = response1.json()
+            assert "text" in data1, "Response should contain text"
+
+            # Turn 2: Follow-up question (should remember context)
+            response2 = await client.post(
+                "/api/text", json={"text": "What is my name?", "user_id": user_id}
+            )
+            assert (
+                response2.status_code == 200
+            ), f"Second message failed: {response2.text}"
+            data2 = response2.json()
+            assert "text" in data2, "Response should contain text"
+            # The AI should remember the name from context
+            # Note: Actual context retention depends on LLM service being available
+
+    @pytest.mark.asyncio
+    async def test_conversation_reset(self):
+        """Test conversation reset functionality"""
+        async with AsyncClient(
+            base_url="http://localhost:8000", timeout=60.0
+        ) as client:
+            user_id = "e2e_test_user_2"
+
+            # Send initial message
+            await client.post(
+                "/api/text",
+                json={"text": "Remember this: secret123", "user_id": user_id},
+            )
+
+            # Reset conversation
+            reset_response = await client.post(
+                "/api/conversation/reset", json={"user_id": user_id}
+            )
+            assert reset_response.status_code == 200, "Reset should succeed"
+
+            # Send follow-up - should not remember previous context
+            response = await client.post(
+                "/api/text", json={"text": "What was the secret?", "user_id": user_id}
+            )
+            assert response.status_code == 200
+
+
+class TestAudioWorkflow:
+    """Test complete audio processing workflow"""
+
+    def create_test_wav(self, duration_seconds=1, sample_rate=16000):
+        """Create a test WAV file"""
+        num_samples = duration_seconds * sample_rate
+        # Generate silence (could be sine wave for more realistic test)
+        samples = [0] * num_samples
+
+        # Create WAV file in memory
+        buffer = io.BytesIO()
+        with wave.open(buffer, "wb") as wav_file:
+            wav_file.setnchannels(1)  # Mono
+            wav_file.setsampwidth(2)  # 16-bit
+            wav_file.setframerate(sample_rate)
+            # Pack samples as 16-bit integers
+            wav_data = struct.pack("h" * num_samples, *samples)
+            wav_file.writeframes(wav_data)
+
+        buffer.seek(0)
+        return buffer.read()
+
+    @pytest.mark.asyncio
+    async def test_audio_upload_and_transcription(self):
+        """Test uploading audio file and getting transcription"""
+        async with AsyncClient(
+            base_url="http://localhost:8000", timeout=60.0
+        ) as client:
+            # Create test WAV file
+            wav_data = self.create_test_wav(duration_seconds=2)
+
+            # Upload audio file
+            response = await client.post(
+                "/api/audio",
+                files={"file": ("test.wav", wav_data, "audio/wav")},
+                data={"user_id": "audio_test_user", "language": "en"},
+            )
+
+            # Should process successfully (even if transcription is empty for silence)
+            assert response.status_code == 200, f"Audio upload failed: {response.text}"
+            data = response.json()
+            assert (
+                "transcription" in data
+            ), "Response should include transcription field"
+
+    @pytest.mark.asyncio
+    async def test_audio_format_validation(self):
+        """Test that invalid audio formats are rejected"""
+        async with AsyncClient(
+            base_url="http://localhost:8000", timeout=60.0
+        ) as client:
+            # Try to upload invalid file
+            invalid_data = b"This is not an audio file"
+
+            response = await client.post(
+                "/api/audio",
+                files={"file": ("test.txt", invalid_data, "text/plain")},
+                data={"user_id": "audio_test_user"},
+            )
+
+            # Should be rejected
+            assert response.status_code in [
+                400,
+                415,
+            ], f"Invalid format should be rejected, got {response.status_code}"
+
+
+class TestServiceHealthAndResilience:
+    """Test service health and error handling"""
+
+    @pytest.mark.asyncio
+    async def test_health_check_comprehensive(self):
+        """Test comprehensive health check"""
+        async with AsyncClient(
+            base_url="http://localhost:8000", timeout=30.0
+        ) as client:
+            response = await client.get("/health")
+
+            assert response.status_code == 200, "Health check should succeed"
+            data = response.json()
+
+            # Verify health check structure
+            assert "status" in data, "Health check should include status"
+            assert "version" in data, "Health check should include version"
+            assert "services" in data, "Health check should include services status"
+            assert (
+                "orchestrator" in data
+            ), "Health check should include orchestrator status"
+
+            # Check that it reports on backend services
+            services = data["services"]
+            assert isinstance(services, dict), "Services should be a dict"
+
+    @pytest.mark.asyncio
+    async def test_error_handling_with_invalid_request(self):
+        """Test error handling with malformed request"""
+        async with AsyncClient(
+            base_url="http://localhost:8000", timeout=30.0
+        ) as client:
+            # Send request missing required fields
+            response = await client.post(
+                "/api/text", json={"user_id": "test"}  # Missing 'text' field
+            )
+
+            # Should return error
+            assert response.status_code in [
+                400,
+                422,
+            ], f"Invalid request should return 400/422, got {response.status_code}"
+
+    @pytest.mark.asyncio
+    async def test_concurrent_requests(self):
+        """Test handling multiple concurrent requests"""
+        async with AsyncClient(
+            base_url="http://localhost:8000", timeout=60.0
+        ) as client:
+            # Send 10 requests concurrently
+            tasks = []
+            for i in range(10):
+                task = client.post(
+                    "/api/text",
+                    json={
+                        "text": f"Concurrent test {i}",
+                        "user_id": f"concurrent_user_{i}",
+                    },
+                )
+                tasks.append(task)
+
+            # Wait for all requests
+            responses = await asyncio.gather(*tasks, return_exceptions=True)
+
+            # Count successful responses
+            successful = sum(
+                1
+                for r in responses
+                if not isinstance(r, Exception) and r.status_code == 200
+            )
+
+            # At least some should succeed (rate limiting may block some)
+            assert (
+                successful > 0
+            ), f"At least some concurrent requests should succeed, got {successful}/10"
+
+
+class TestStatusEndpoint:
+    """Test system status endpoint"""
+
+    @pytest.mark.asyncio
+    async def test_status_endpoint_structure(self):
+        """Test that status endpoint returns proper structure"""
+        async with AsyncClient(
+            base_url="http://localhost:8000", timeout=30.0
+        ) as client:
+            response = await client.get("/status")
+
+            assert response.status_code == 200, "Status endpoint should be accessible"
+            data = response.json()
+
+            # Verify expected fields
+            expected_fields = [
+                "version",
+                "status",
+                "uptime",
+                "services",
+                "orchestrator",
+            ]
+            for field in expected_fields:
+                assert field in data, f"Status should include {field}"
+
+            # Verify uptime is positive
+            assert data["uptime_seconds"] >= 0, "Uptime should be non-negative"
+
+
+class TestDeviceAudioWorkflow:
+    """Test device audio listing and processing"""
+
+    @pytest.mark.asyncio
+    async def test_list_audio_devices(self):
+        """Test listing available audio devices"""
+        async with AsyncClient(
+            base_url="http://localhost:8000", timeout=30.0
+        ) as client:
+            response = await client.get("/audio/devices")
+
+            # Should return device list (may be empty in Docker)
+            assert response.status_code == 200, "Device listing should succeed"
+            data = response.json()
+            assert "devices" in data, "Response should include devices list"
+            assert "count" in data, "Response should include count"
+            assert isinstance(data["devices"], list), "Devices should be a list"
+
+
+if __name__ == "__main__":
+    pytest.main([__file__, "-v", "--tb=short"])