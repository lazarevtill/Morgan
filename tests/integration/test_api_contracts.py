--- conflicted
+++ resolved
@@ -1,304 +1,301 @@
-"""
-API Contract Tests for Morgan AI Assistant
-
-Ensures all API endpoints conform to their contracts
-"""
-
-<<<<<<< HEAD
-=======
-import base64
-
->>>>>>> 56336038
-import pytest
-from httpx import AsyncClient
-
-
-class TestCoreServiceAPI:
-    """Test Core Service API contracts"""
-
-    @pytest.mark.asyncio
-    async def test_root_endpoint(self):
-        """Test root endpoint returns service info"""
-        async with AsyncClient(
-            base_url="http://localhost:8000", timeout=30.0
-        ) as client:
-            response = await client.get("/")
-
-            assert response.status_code == 200
-            data = response.json()
-            assert "service" in data
-            assert "version" in data
-            assert "status" in data
-
-    @pytest.mark.asyncio
-    async def test_health_endpoint_contract(self):
-        """Test /health endpoint contract"""
-        async with AsyncClient(
-            base_url="http://localhost:8000", timeout=30.0
-        ) as client:
-            response = await client.get("/health")
-
-            assert response.status_code == 200
-            data = response.json()
-
-            # Required fields
-            required_fields = ["status", "version", "services", "orchestrator"]
-            for field in required_fields:
-                assert field in data, f"Missing required field: {field}"
-
-            # Validate field types
-            assert isinstance(data["status"], str)
-            assert isinstance(data["version"], str)
-            assert isinstance(data["services"], dict)
-            assert isinstance(data["orchestrator"], dict)
-
-    @pytest.mark.asyncio
-    async def test_status_endpoint_contract(self):
-        """Test /status endpoint contract"""
-        async with AsyncClient(
-            base_url="http://localhost:8000", timeout=30.0
-        ) as client:
-            response = await client.get("/status")
-
-            assert response.status_code == 200
-            data = response.json()
-
-            # Required fields
-            required_fields = ["version", "status", "uptime", "uptime_seconds"]
-            for field in required_fields:
-                assert field in data, f"Missing required field: {field}"
-
-            # Validate types
-            assert isinstance(data["version"], str)
-            assert isinstance(data["status"], str)
-            assert isinstance(data["uptime"], str)
-            assert isinstance(data["uptime_seconds"], (int, float))
-
-    @pytest.mark.asyncio
-    async def test_text_api_request_contract(self):
-        """Test /api/text POST request contract"""
-        async with AsyncClient(
-            base_url="http://localhost:8000", timeout=60.0
-        ) as client:
-            # Valid request
-            response = await client.post(
-                "/api/text",
-                json={
-                    "text": "Hello",
-                    "user_id": "test_user",
-                    "metadata": {"source": "test"},
-                },
-            )
-
-            assert response.status_code == 200
-            data = response.json()
-
-            # Response should have text field
-            assert "text" in data, "Response must include 'text' field"
-            assert isinstance(data["text"], str)
-
-    @pytest.mark.asyncio
-    async def test_text_api_validation(self):
-        """Test /api/text validation rules"""
-        async with AsyncClient(
-            base_url="http://localhost:8000", timeout=60.0
-        ) as client:
-            # Missing required field
-            response = await client.post(
-                "/api/text", json={"user_id": "test_user"}  # Missing 'text'
-            )
-
-            assert response.status_code in [
-                400,
-                422,
-            ], "Request with missing 'text' should be rejected"
-
-    @pytest.mark.asyncio
-    async def test_conversation_reset_contract(self):
-        """Test /api/conversation/reset endpoint contract"""
-        async with AsyncClient(
-            base_url="http://localhost:8000", timeout=30.0
-        ) as client:
-            response = await client.post(
-                "/api/conversation/reset", json={"user_id": "test_user"}
-            )
-
-            assert response.status_code == 200
-            data = response.json()
-            assert "status" in data or "message" in data
-
-    @pytest.mark.asyncio
-    async def test_devices_audio_contract(self):
-        """Test /devices/audio endpoint contract"""
-        async with AsyncClient(
-            base_url="http://localhost:8000", timeout=30.0
-        ) as client:
-            response = await client.get("/devices/audio")
-
-            assert response.status_code == 200
-            data = response.json()
-
-            # Required fields
-            assert "devices" in data
-            assert "count" in data
-            assert isinstance(data["devices"], list)
-            assert isinstance(data["count"], int)
-
-
-class TestLLMServiceAPI:
-    """Test LLM Service API contracts"""
-
-    @pytest.mark.asyncio
-    async def test_llm_health_endpoint(self):
-        """Test LLM service health endpoint"""
-        async with AsyncClient(
-            base_url="http://localhost:8001", timeout=30.0
-        ) as client:
-            try:
-                response = await client.get("/health")
-                assert response.status_code in [
-                    200,
-                    503,
-                ], "Health endpoint should return 200 (healthy) or 503 (unhealthy)"
-
-                data = response.json()
-                assert "status" in data or "detail" in data
-
-            except Exception as e:
-                # LLM service may not be running in test environment
-                pytest.skip(f"LLM service not available: {e}")
-
-
-class TestTTSServiceAPI:
-    """Test TTS Service API contracts"""
-
-    @pytest.mark.asyncio
-    async def test_tts_health_endpoint(self):
-        """Test TTS service health endpoint"""
-        async with AsyncClient(
-            base_url="http://localhost:8002", timeout=30.0
-        ) as client:
-            try:
-                response = await client.get("/health")
-                assert response.status_code in [200, 503]
-
-                data = response.json()
-                assert "status" in data or "detail" in data
-
-            except Exception as e:
-                pytest.skip(f"TTS service not available: {e}")
-
-
-class TestSTTServiceAPI:
-    """Test STT Service API contracts"""
-
-    @pytest.mark.asyncio
-    async def test_stt_health_endpoint(self):
-        """Test STT service health endpoint"""
-        async with AsyncClient(
-            base_url="http://localhost:8003", timeout=30.0
-        ) as client:
-            try:
-                response = await client.get("/health")
-                assert response.status_code in [200, 503]
-
-                data = response.json()
-                assert "status" in data or "detail" in data
-
-            except Exception as e:
-                pytest.skip(f"STT service not available: {e}")
-
-
-class TestErrorResponseContracts:
-    """Test error response formats"""
-
-    @pytest.mark.asyncio
-    async def test_400_error_format(self):
-        """Test 400 error response format"""
-        async with AsyncClient(
-            base_url="http://localhost:8000", timeout=30.0
-        ) as client:
-            # Send invalid request
-            response = await client.post("/api/text", json={"invalid": "data"})
-
-            assert response.status_code in [400, 422]
-
-            # Error response should be JSON
-            try:
-                data = response.json()
-                # Should have error information
-                assert "detail" in data or "error" in data or "message" in data
-            except:
-                # Some frameworks return plain text errors
-                pass
-
-    @pytest.mark.asyncio
-    async def test_404_error(self):
-        """Test 404 error for non-existent endpoint"""
-        async with AsyncClient(
-            base_url="http://localhost:8000", timeout=30.0
-        ) as client:
-            response = await client.get("/nonexistent/endpoint")
-
-            assert response.status_code == 404
-
-    @pytest.mark.asyncio
-    async def test_request_id_in_error_responses(self):
-        """Test that error responses include request ID"""
-        async with AsyncClient(
-            base_url="http://localhost:8000", timeout=30.0
-        ) as client:
-            # Send invalid request
-            response = await client.post(
-                "/api/text", json={}  # Invalid - missing required fields
-            )
-
-            # Should have request ID even in error responses
-            assert (
-                "X-Request-ID" in response.headers
-            ), "Error responses should include X-Request-ID header"
-
-
-class TestRateLimitHeaders:
-    """Test rate limit response headers"""
-
-    @pytest.mark.asyncio
-    async def test_rate_limit_headers_present(self):
-        """Test that rate limit headers are included in responses"""
-        async with AsyncClient(
-            base_url="http://localhost:8000", timeout=30.0
-        ) as client:
-            response = await client.post(
-                "/api/text", json={"text": "test", "user_id": "test_user"}
-            )
-
-            # Rate limit headers should be present
-            # Note: May not be present on first request if rate limiter hasn't initialized
-            if response.status_code == 200:
-                # Headers may be present
-                if "X-RateLimit-Limit" in response.headers:
-                    assert "X-RateLimit-Remaining" in response.headers
-
-
-class TestTimingHeaders:
-    """Test timing and request headers"""
-
-    @pytest.mark.asyncio
-    async def test_process_time_header(self):
-        """Test that X-Process-Time header is included"""
-        async with AsyncClient(
-            base_url="http://localhost:8000", timeout=30.0
-        ) as client:
-            response = await client.get("/health")
-
-            # Should have process time header
-            assert response.status_code == 200, "Request should succeed"
-            # Header may or may not be present depending on middleware configuration
-            if "X-Process-Time" in response.headers:
-                # Should be a valid float
-                process_time = float(response.headers["X-Process-Time"])
-                assert process_time >= 0, "Process time should be non-negative"
-
-
-if __name__ == "__main__":
-    pytest.main([__file__, "-v", "--tb=short"])
+"""
+API Contract Tests for Morgan AI Assistant
+
+Ensures all API endpoints conform to their contracts
+"""
+
+import base64
+
+import pytest
+from httpx import AsyncClient
+
+
+class TestCoreServiceAPI:
+    """Test Core Service API contracts"""
+
+    @pytest.mark.asyncio
+    async def test_root_endpoint(self):
+        """Test root endpoint returns service info"""
+        async with AsyncClient(
+            base_url="http://localhost:8000", timeout=30.0
+        ) as client:
+            response = await client.get("/")
+
+            assert response.status_code == 200
+            data = response.json()
+            assert "service" in data
+            assert "version" in data
+            assert "status" in data
+
+    @pytest.mark.asyncio
+    async def test_health_endpoint_contract(self):
+        """Test /health endpoint contract"""
+        async with AsyncClient(
+            base_url="http://localhost:8000", timeout=30.0
+        ) as client:
+            response = await client.get("/health")
+
+            assert response.status_code == 200
+            data = response.json()
+
+            # Required fields
+            required_fields = ["status", "version", "services", "orchestrator"]
+            for field in required_fields:
+                assert field in data, f"Missing required field: {field}"
+
+            # Validate field types
+            assert isinstance(data["status"], str)
+            assert isinstance(data["version"], str)
+            assert isinstance(data["services"], dict)
+            assert isinstance(data["orchestrator"], dict)
+
+    @pytest.mark.asyncio
+    async def test_status_endpoint_contract(self):
+        """Test /status endpoint contract"""
+        async with AsyncClient(
+            base_url="http://localhost:8000", timeout=30.0
+        ) as client:
+            response = await client.get("/status")
+
+            assert response.status_code == 200
+            data = response.json()
+
+            # Required fields
+            required_fields = ["version", "status", "uptime", "uptime_seconds"]
+            for field in required_fields:
+                assert field in data, f"Missing required field: {field}"
+
+            # Validate types
+            assert isinstance(data["version"], str)
+            assert isinstance(data["status"], str)
+            assert isinstance(data["uptime"], str)
+            assert isinstance(data["uptime_seconds"], (int, float))
+
+    @pytest.mark.asyncio
+    async def test_text_api_request_contract(self):
+        """Test /api/text POST request contract"""
+        async with AsyncClient(
+            base_url="http://localhost:8000", timeout=60.0
+        ) as client:
+            # Valid request
+            response = await client.post(
+                "/api/text",
+                json={
+                    "text": "Hello",
+                    "user_id": "test_user",
+                    "metadata": {"source": "test"},
+                },
+            )
+
+            assert response.status_code == 200
+            data = response.json()
+
+            # Response should have text field
+            assert "text" in data, "Response must include 'text' field"
+            assert isinstance(data["text"], str)
+
+    @pytest.mark.asyncio
+    async def test_text_api_validation(self):
+        """Test /api/text validation rules"""
+        async with AsyncClient(
+            base_url="http://localhost:8000", timeout=60.0
+        ) as client:
+            # Missing required field
+            response = await client.post(
+                "/api/text", json={"user_id": "test_user"}  # Missing 'text'
+            )
+
+            assert response.status_code in [
+                400,
+                422,
+            ], "Request with missing 'text' should be rejected"
+
+    @pytest.mark.asyncio
+    async def test_conversation_reset_contract(self):
+        """Test /api/conversation/reset endpoint contract"""
+        async with AsyncClient(
+            base_url="http://localhost:8000", timeout=30.0
+        ) as client:
+            response = await client.post(
+                "/api/conversation/reset", json={"user_id": "test_user"}
+            )
+
+            assert response.status_code == 200
+            data = response.json()
+            assert "status" in data or "message" in data
+
+    @pytest.mark.asyncio
+    async def test_devices_audio_contract(self):
+        """Test /devices/audio endpoint contract"""
+        async with AsyncClient(
+            base_url="http://localhost:8000", timeout=30.0
+        ) as client:
+            response = await client.get("/devices/audio")
+
+            assert response.status_code == 200
+            data = response.json()
+
+            # Required fields
+            assert "devices" in data
+            assert "count" in data
+            assert isinstance(data["devices"], list)
+            assert isinstance(data["count"], int)
+
+
+class TestLLMServiceAPI:
+    """Test LLM Service API contracts"""
+
+    @pytest.mark.asyncio
+    async def test_llm_health_endpoint(self):
+        """Test LLM service health endpoint"""
+        async with AsyncClient(
+            base_url="http://localhost:8001", timeout=30.0
+        ) as client:
+            try:
+                response = await client.get("/health")
+                assert response.status_code in [
+                    200,
+                    503,
+                ], "Health endpoint should return 200 (healthy) or 503 (unhealthy)"
+
+                data = response.json()
+                assert "status" in data or "detail" in data
+
+            except Exception as e:
+                # LLM service may not be running in test environment
+                pytest.skip(f"LLM service not available: {e}")
+
+
+class TestTTSServiceAPI:
+    """Test TTS Service API contracts"""
+
+    @pytest.mark.asyncio
+    async def test_tts_health_endpoint(self):
+        """Test TTS service health endpoint"""
+        async with AsyncClient(
+            base_url="http://localhost:8002", timeout=30.0
+        ) as client:
+            try:
+                response = await client.get("/health")
+                assert response.status_code in [200, 503]
+
+                data = response.json()
+                assert "status" in data or "detail" in data
+
+            except Exception as e:
+                pytest.skip(f"TTS service not available: {e}")
+
+
+class TestSTTServiceAPI:
+    """Test STT Service API contracts"""
+
+    @pytest.mark.asyncio
+    async def test_stt_health_endpoint(self):
+        """Test STT service health endpoint"""
+        async with AsyncClient(
+            base_url="http://localhost:8003", timeout=30.0
+        ) as client:
+            try:
+                response = await client.get("/health")
+                assert response.status_code in [200, 503]
+
+                data = response.json()
+                assert "status" in data or "detail" in data
+
+            except Exception as e:
+                pytest.skip(f"STT service not available: {e}")
+
+
+class TestErrorResponseContracts:
+    """Test error response formats"""
+
+    @pytest.mark.asyncio
+    async def test_400_error_format(self):
+        """Test 400 error response format"""
+        async with AsyncClient(
+            base_url="http://localhost:8000", timeout=30.0
+        ) as client:
+            # Send invalid request
+            response = await client.post("/api/text", json={"invalid": "data"})
+
+            assert response.status_code in [400, 422]
+
+            # Error response should be JSON
+            try:
+                data = response.json()
+                # Should have error information
+                assert "detail" in data or "error" in data or "message" in data
+            except:
+                # Some frameworks return plain text errors
+                pass
+
+    @pytest.mark.asyncio
+    async def test_404_error(self):
+        """Test 404 error for non-existent endpoint"""
+        async with AsyncClient(
+            base_url="http://localhost:8000", timeout=30.0
+        ) as client:
+            response = await client.get("/nonexistent/endpoint")
+
+            assert response.status_code == 404
+
+    @pytest.mark.asyncio
+    async def test_request_id_in_error_responses(self):
+        """Test that error responses include request ID"""
+        async with AsyncClient(
+            base_url="http://localhost:8000", timeout=30.0
+        ) as client:
+            # Send invalid request
+            response = await client.post(
+                "/api/text", json={}  # Invalid - missing required fields
+            )
+
+            # Should have request ID even in error responses
+            assert (
+                "X-Request-ID" in response.headers
+            ), "Error responses should include X-Request-ID header"
+
+
+class TestRateLimitHeaders:
+    """Test rate limit response headers"""
+
+    @pytest.mark.asyncio
+    async def test_rate_limit_headers_present(self):
+        """Test that rate limit headers are included in responses"""
+        async with AsyncClient(
+            base_url="http://localhost:8000", timeout=30.0
+        ) as client:
+            response = await client.post(
+                "/api/text", json={"text": "test", "user_id": "test_user"}
+            )
+
+            # Rate limit headers should be present
+            # Note: May not be present on first request if rate limiter hasn't initialized
+            if response.status_code == 200:
+                # Headers may be present
+                if "X-RateLimit-Limit" in response.headers:
+                    assert "X-RateLimit-Remaining" in response.headers
+
+
+class TestTimingHeaders:
+    """Test timing and request headers"""
+
+    @pytest.mark.asyncio
+    async def test_process_time_header(self):
+        """Test that X-Process-Time header is included"""
+        async with AsyncClient(
+            base_url="http://localhost:8000", timeout=30.0
+        ) as client:
+            response = await client.get("/health")
+
+            # Should have process time header
+            assert response.status_code == 200, "Request should succeed"
+            # Header may or may not be present depending on middleware configuration
+            if "X-Process-Time" in response.headers:
+                # Should be a valid float
+                process_time = float(response.headers["X-Process-Time"])
+                assert process_time >= 0, "Process time should be non-negative"
+
+
+if __name__ == "__main__":
+    pytest.main([__file__, "-v", "--tb=short"])