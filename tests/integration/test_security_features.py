--- conflicted
+++ resolved
@@ -1,217 +1,213 @@
-"""
-Integration tests for security features
-
-Tests rate limiting, CORS, input validation, and request size limits
-"""
-
-<<<<<<< HEAD
-import pytest
-=======
->>>>>>> 56336038
-import asyncio
-import base64
-import json
-
-import pytest
-from httpx import AsyncClient
-
-
-class TestRateLimiting:
-    """Test rate limiting functionality"""
-
-    @pytest.mark.asyncio
-    async def test_rate_limit_enforcement(self):
-        """Test that rate limiting blocks excessive requests"""
-        async with AsyncClient(
-            base_url="http://localhost:8000", timeout=30.0
-        ) as client:
-            # Make requests rapidly to trigger rate limit
-            responses = []
-            for i in range(25):  # Exceed the 20 burst limit
-                response = await client.post(
-                    "/api/text",
-                    json={"text": f"test message {i}", "user_id": "test_user"},
-                )
-                responses.append(response)
-
-            # Some requests should have rate limit headers
-            rate_limited = [r for r in responses if "X-RateLimit-Limit" in r.headers]
-            assert len(rate_limited) > 0, "Rate limit headers should be present"
-
-            # Verify header values
-            for response in rate_limited:
-                assert "X-RateLimit-Limit" in response.headers
-                assert "X-RateLimit-Remaining" in response.headers
-                limit = int(response.headers["X-RateLimit-Limit"])
-                assert limit == 10, f"Rate limit should be 10 req/s, got {limit}"
-
-    @pytest.mark.asyncio
-    async def test_rate_limit_exempt_paths(self):
-        """Test that health check is exempt from rate limiting"""
-        async with AsyncClient(
-            base_url="http://localhost:8000", timeout=30.0
-        ) as client:
-            # Make many health check requests - should not be rate limited
-            responses = []
-            for i in range(50):
-                response = await client.get("/health")
-                responses.append(response)
-
-            # All should succeed
-            assert all(
-                r.status_code == 200 for r in responses
-            ), "Health checks should not be rate limited"
-
-
-class TestCORSConfiguration:
-    """Test CORS security configuration"""
-
-    @pytest.mark.asyncio
-    async def test_cors_localhost_allowed(self):
-        """Test that localhost origins are allowed"""
-        async with AsyncClient(
-            base_url="http://localhost:8000", timeout=30.0
-        ) as client:
-            response = await client.options(
-                "/api/text", headers={"Origin": "http://localhost:3000"}
-            )
-
-            # Should allow the request
-            assert response.status_code in [200, 204], "Localhost should be allowed"
-
-    @pytest.mark.asyncio
-    async def test_cors_headers_present(self):
-        """Test that CORS headers are present"""
-        async with AsyncClient(
-            base_url="http://localhost:8000", timeout=30.0
-        ) as client:
-            response = await client.post(
-                "/api/text",
-                json={"text": "test", "user_id": "test_user"},
-                headers={"Origin": "http://localhost:3000"},
-            )
-
-            # Check for CORS headers
-            assert (
-                "Access-Control-Allow-Origin" in response.headers
-                or response.status_code == 200
-            )
-
-
-class TestInputValidation:
-    """Test input validation for files and base64 data"""
-
-    @pytest.mark.asyncio
-    async def test_invalid_base64_rejected(self):
-        """Test that invalid base64 is rejected"""
-        # This test would require WebSocket connection
-        # Placeholder for now - implement when WebSocket testing is set up
-        pass
-
-    @pytest.mark.asyncio
-    async def test_file_size_limit(self):
-        """Test that files over 10MB are rejected"""
-        async with AsyncClient(
-            base_url="http://localhost:8000", timeout=30.0
-        ) as client:
-            # Create a file larger than 10MB
-            large_data = b"x" * (11 * 1024 * 1024)  # 11MB
-
-            try:
-                response = await client.post(
-                    "/api/audio",
-                    files={"file": ("test.wav", large_data, "audio/wav")},
-                    data={"user_id": "test_user"},
-                )
-
-                # Should be rejected
-                assert (
-                    response.status_code == 413 or response.status_code == 400
-                ), f"Large file should be rejected, got {response.status_code}"
-            except Exception as e:
-                # Request may fail due to size limit
-                assert "413" in str(e) or "Request Entity Too Large" in str(e)
-
-
-class TestRequestSizeLimits:
-    """Test request body size limits"""
-
-    @pytest.mark.asyncio
-    async def test_request_too_large(self):
-        """Test that requests over 10MB are rejected"""
-        async with AsyncClient(
-            base_url="http://localhost:8000", timeout=30.0
-        ) as client:
-            # Create a very large JSON payload
-            large_text = "x" * (11 * 1024 * 1024)  # 11MB of text
-
-            try:
-                response = await client.post(
-                    "/api/text", json={"text": large_text, "user_id": "test_user"}
-                )
-
-                # Should be rejected
-                assert (
-                    response.status_code == 413
-                ), f"Large request should return 413, got {response.status_code}"
-            except Exception as e:
-                # Connection may be refused for very large requests
-                pass
-
-
-class TestRequestIDPropagation:
-    """Test request ID propagation through services"""
-
-    @pytest.mark.asyncio
-    async def test_request_id_in_response(self):
-        """Test that response includes request ID header"""
-        async with AsyncClient(
-            base_url="http://localhost:8000", timeout=30.0
-        ) as client:
-            response = await client.get("/health")
-
-            # Should have request ID in headers
-            assert (
-                "X-Request-ID" in response.headers
-            ), "Response should include request ID"
-
-    @pytest.mark.asyncio
-    async def test_custom_request_id_preserved(self):
-        """Test that custom request ID is preserved"""
-        async with AsyncClient(
-            base_url="http://localhost:8000", timeout=30.0
-        ) as client:
-            custom_id = "test-request-123"
-            response = await client.get("/health", headers={"X-Request-ID": custom_id})
-
-            # Should preserve the custom request ID
-            assert (
-                response.headers.get("X-Request-ID") == custom_id
-            ), "Custom request ID should be preserved"
-
-
-class TestDatabaseConnectionHandling:
-    """Test database connection validation and fallback"""
-
-    @pytest.mark.asyncio
-    async def test_service_works_without_database(self):
-        """Test that service works even without database connection"""
-        async with AsyncClient(
-            base_url="http://localhost:8000", timeout=30.0
-        ) as client:
-            # Service should work even if database is not configured
-            response = await client.get("/health")
-
-            # Should still be operational
-            assert response.status_code == 200, "Service should work without database"
-
-            data = response.json()
-            # Core service should be healthy even if database is not available
-            assert data["status"] in [
-                "healthy",
-                "degraded",
-            ], "Service should be healthy or degraded (not failed)"
-
-
-if __name__ == "__main__":
-    pytest.main([__file__, "-v", "--tb=short"])
+"""
+Integration tests for security features
+
+Tests rate limiting, CORS, input validation, and request size limits
+"""
+
+import asyncio
+import base64
+import json
+
+import pytest
+from httpx import AsyncClient
+
+
+class TestRateLimiting:
+    """Test rate limiting functionality"""
+
+    @pytest.mark.asyncio
+    async def test_rate_limit_enforcement(self):
+        """Test that rate limiting blocks excessive requests"""
+        async with AsyncClient(
+            base_url="http://localhost:8000", timeout=30.0
+        ) as client:
+            # Make requests rapidly to trigger rate limit
+            responses = []
+            for i in range(25):  # Exceed the 20 burst limit
+                response = await client.post(
+                    "/api/text",
+                    json={"text": f"test message {i}", "user_id": "test_user"},
+                )
+                responses.append(response)
+
+            # Some requests should have rate limit headers
+            rate_limited = [r for r in responses if "X-RateLimit-Limit" in r.headers]
+            assert len(rate_limited) > 0, "Rate limit headers should be present"
+
+            # Verify header values
+            for response in rate_limited:
+                assert "X-RateLimit-Limit" in response.headers
+                assert "X-RateLimit-Remaining" in response.headers
+                limit = int(response.headers["X-RateLimit-Limit"])
+                assert limit == 10, f"Rate limit should be 10 req/s, got {limit}"
+
+    @pytest.mark.asyncio
+    async def test_rate_limit_exempt_paths(self):
+        """Test that health check is exempt from rate limiting"""
+        async with AsyncClient(
+            base_url="http://localhost:8000", timeout=30.0
+        ) as client:
+            # Make many health check requests - should not be rate limited
+            responses = []
+            for i in range(50):
+                response = await client.get("/health")
+                responses.append(response)
+
+            # All should succeed
+            assert all(
+                r.status_code == 200 for r in responses
+            ), "Health checks should not be rate limited"
+
+
+class TestCORSConfiguration:
+    """Test CORS security configuration"""
+
+    @pytest.mark.asyncio
+    async def test_cors_localhost_allowed(self):
+        """Test that localhost origins are allowed"""
+        async with AsyncClient(
+            base_url="http://localhost:8000", timeout=30.0
+        ) as client:
+            response = await client.options(
+                "/api/text", headers={"Origin": "http://localhost:3000"}
+            )
+
+            # Should allow the request
+            assert response.status_code in [200, 204], "Localhost should be allowed"
+
+    @pytest.mark.asyncio
+    async def test_cors_headers_present(self):
+        """Test that CORS headers are present"""
+        async with AsyncClient(
+            base_url="http://localhost:8000", timeout=30.0
+        ) as client:
+            response = await client.post(
+                "/api/text",
+                json={"text": "test", "user_id": "test_user"},
+                headers={"Origin": "http://localhost:3000"},
+            )
+
+            # Check for CORS headers
+            assert (
+                "Access-Control-Allow-Origin" in response.headers
+                or response.status_code == 200
+            )
+
+
+class TestInputValidation:
+    """Test input validation for files and base64 data"""
+
+    @pytest.mark.asyncio
+    async def test_invalid_base64_rejected(self):
+        """Test that invalid base64 is rejected"""
+        # This test would require WebSocket connection
+        # Placeholder for now - implement when WebSocket testing is set up
+        pass
+
+    @pytest.mark.asyncio
+    async def test_file_size_limit(self):
+        """Test that files over 10MB are rejected"""
+        async with AsyncClient(
+            base_url="http://localhost:8000", timeout=30.0
+        ) as client:
+            # Create a file larger than 10MB
+            large_data = b"x" * (11 * 1024 * 1024)  # 11MB
+
+            try:
+                response = await client.post(
+                    "/api/audio",
+                    files={"file": ("test.wav", large_data, "audio/wav")},
+                    data={"user_id": "test_user"},
+                )
+
+                # Should be rejected
+                assert (
+                    response.status_code == 413 or response.status_code == 400
+                ), f"Large file should be rejected, got {response.status_code}"
+            except Exception as e:
+                # Request may fail due to size limit
+                assert "413" in str(e) or "Request Entity Too Large" in str(e)
+
+
+class TestRequestSizeLimits:
+    """Test request body size limits"""
+
+    @pytest.mark.asyncio
+    async def test_request_too_large(self):
+        """Test that requests over 10MB are rejected"""
+        async with AsyncClient(
+            base_url="http://localhost:8000", timeout=30.0
+        ) as client:
+            # Create a very large JSON payload
+            large_text = "x" * (11 * 1024 * 1024)  # 11MB of text
+
+            try:
+                response = await client.post(
+                    "/api/text", json={"text": large_text, "user_id": "test_user"}
+                )
+
+                # Should be rejected
+                assert (
+                    response.status_code == 413
+                ), f"Large request should return 413, got {response.status_code}"
+            except Exception as e:
+                # Connection may be refused for very large requests
+                pass
+
+
+class TestRequestIDPropagation:
+    """Test request ID propagation through services"""
+
+    @pytest.mark.asyncio
+    async def test_request_id_in_response(self):
+        """Test that response includes request ID header"""
+        async with AsyncClient(
+            base_url="http://localhost:8000", timeout=30.0
+        ) as client:
+            response = await client.get("/health")
+
+            # Should have request ID in headers
+            assert (
+                "X-Request-ID" in response.headers
+            ), "Response should include request ID"
+
+    @pytest.mark.asyncio
+    async def test_custom_request_id_preserved(self):
+        """Test that custom request ID is preserved"""
+        async with AsyncClient(
+            base_url="http://localhost:8000", timeout=30.0
+        ) as client:
+            custom_id = "test-request-123"
+            response = await client.get("/health", headers={"X-Request-ID": custom_id})
+
+            # Should preserve the custom request ID
+            assert (
+                response.headers.get("X-Request-ID") == custom_id
+            ), "Custom request ID should be preserved"
+
+
+class TestDatabaseConnectionHandling:
+    """Test database connection validation and fallback"""
+
+    @pytest.mark.asyncio
+    async def test_service_works_without_database(self):
+        """Test that service works even without database connection"""
+        async with AsyncClient(
+            base_url="http://localhost:8000", timeout=30.0
+        ) as client:
+            # Service should work even if database is not configured
+            response = await client.get("/health")
+
+            # Should still be operational
+            assert response.status_code == 200, "Service should work without database"
+
+            data = response.json()
+            # Core service should be healthy even if database is not available
+            assert data["status"] in [
+                "healthy",
+                "degraded",
+            ], "Service should be healthy or degraded (not failed)"
+
+
+if __name__ == "__main__":
+    pytest.main([__file__, "-v", "--tb=short"])